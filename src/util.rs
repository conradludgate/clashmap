//! This module is full of hackery and dark magic.
//! Either spend a day fixing it and quietly submit a PR or don't mention it to anybody.
use core::{mem, ptr};
use std::{marker::PhantomData, mem::ManuallyDrop};

use lock_api::{RawRwLock, RawRwLockDowngrade, RwLockReadGuard, RwLockWriteGuard};

pub const fn ptr_size_bits() -> usize {
    mem::size_of::<usize>() * 8
}

pub fn map_in_place_2<T, U, F: FnOnce(U, T) -> T>((k, v): (U, &mut T), f: F) {
    unsafe {
        // # Safety
        //
        // If the closure panics, we must abort otherwise we could double drop `T`
        let promote_panic_to_abort = AbortOnPanic;

        ptr::write(v, f(k, ptr::read(v)));

        // If we made it here, the calling thread could have already have panicked, in which case
        // We know that the closure did not panic, so don't bother checking.
        std::mem::forget(promote_panic_to_abort);
    }
}

struct AbortOnPanic;

impl Drop for AbortOnPanic {
    fn drop(&mut self) {
        if std::thread::panicking() {
            std::process::abort()
<<<<<<< HEAD
=======
        }
    }
}

/// A [`RwLockReadGuard`], without the data
pub(crate) struct RwLockReadGuardDetached<'a, R: RawRwLock> {
    lock: &'a R,
    _marker: PhantomData<R::GuardMarker>,
}

impl<R: RawRwLock> Drop for RwLockReadGuardDetached<'_, R> {
    fn drop(&mut self) {
        // Safety: An RwLockReadGuardDetached always holds a shared lock.
        unsafe {
            self.lock.unlock_shared();
        }
    }
}

/// A [`RwLockWriteGuard`], without the data
pub(crate) struct RwLockWriteGuardDetached<'a, R: RawRwLock> {
    lock: &'a R,
    _marker: PhantomData<R::GuardMarker>,
}

impl<R: RawRwLock> Drop for RwLockWriteGuardDetached<'_, R> {
    fn drop(&mut self) {
        // Safety: An RwLockWriteGuardDetached always holds an exclusive lock.
        unsafe {
            self.lock.unlock_exclusive();
        }
    }
}

impl<'a, R: RawRwLock> RwLockReadGuardDetached<'a, R> {
    /// Separates the data from the [`RwLockReadGuard`]
    ///
    /// # Safety
    ///
    /// The data must not outlive the detached guard
    pub(crate) unsafe fn detach_from<T>(guard: RwLockReadGuard<'a, R, T>) -> (Self, &'a T) {
        let rwlock = RwLockReadGuard::rwlock(&ManuallyDrop::new(guard));

        // Safety: There will be no concurrent writes as we are "forgetting" the existing guard,
        // with the safety assumption that the caller will not drop the new detached guard early.
        let data = unsafe { &*rwlock.data_ptr() };
        let guard = RwLockReadGuardDetached {
            // Safety: We are imitating the original RwLockReadGuard. It's the callers
            // responsibility to not drop the guard early.
            lock: unsafe { rwlock.raw() },
            _marker: PhantomData,
        };
        (guard, data)
    }
}

impl<'a, R: RawRwLock> RwLockWriteGuardDetached<'a, R> {
    /// Separates the data from the [`RwLockWriteGuard`]
    ///
    /// # Safety
    ///
    /// The data must not outlive the detached guard
    pub(crate) unsafe fn detach_from<T>(guard: RwLockWriteGuard<'a, R, T>) -> (Self, &'a mut T) {
        let rwlock = RwLockWriteGuard::rwlock(&ManuallyDrop::new(guard));

        // Safety: There will be no concurrent reads/writes as we are "forgetting" the existing guard,
        // with the safety assumption that the caller will not drop the new detached guard early.
        let data = unsafe { &mut *rwlock.data_ptr() };
        let guard = RwLockWriteGuardDetached {
            // Safety: We are imitating the original RwLockWriteGuard. It's the callers
            // responsibility to not drop the guard early.
            lock: unsafe { rwlock.raw() },
            _marker: PhantomData,
        };
        (guard, data)
    }
}

impl<'a, R: RawRwLockDowngrade> RwLockWriteGuardDetached<'a, R> {
    /// # Safety
    ///
    /// The associated data must not mut mutated after downgrading
    pub(crate) unsafe fn downgrade(self) -> RwLockReadGuardDetached<'a, R> {
        // Safety: An RwLockWriteGuardDetached always holds an exclusive lock.
        unsafe { self.lock.downgrade() }
        RwLockReadGuardDetached {
            lock: self.lock,
            _marker: self._marker,
>>>>>>> 22bd6af5
        }
    }
}<|MERGE_RESOLUTION|>--- conflicted
+++ resolved
@@ -30,8 +30,6 @@
     fn drop(&mut self) {
         if std::thread::panicking() {
             std::process::abort()
-<<<<<<< HEAD
-=======
         }
     }
 }
@@ -120,7 +118,6 @@
         RwLockReadGuardDetached {
             lock: self.lock,
             _marker: self._marker,
->>>>>>> 22bd6af5
         }
     }
 }