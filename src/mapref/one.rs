--- conflicted
+++ resolved
@@ -126,11 +126,7 @@
         }
     }
 
-<<<<<<< HEAD
-    pub fn try_map<F, T: 'a>(self, f: F) -> Result<MappedRefMut<'a, K, T>, Self>
-=======
-    pub fn try_map<F, T: ?Sized>(self, f: F) -> Result<MappedRefMut<'a, K, T>, Self>
->>>>>>> 0ecf5e94
+    pub fn try_map<F, T: 'a + ?Sized>(self, f: F) -> Result<MappedRefMut<'a, K, T>, Self>
     where
         F: FnOnce(&mut V) -> Option<&mut T>,
     {
@@ -177,11 +173,7 @@
     v: &'a T,
 }
 
-<<<<<<< HEAD
-impl<'a, K, T> MappedRef<'a, K, T> {
-=======
-impl<'a, K: Eq + Hash, T: ?Sized> MappedRef<'a, K, T> {
->>>>>>> 0ecf5e94
+impl<'a, K, T: ?Sized> MappedRef<'a, K, T> {
     pub fn key(&self) -> &K {
         self.pair().0
     }
@@ -222,11 +214,7 @@
     }
 }
 
-<<<<<<< HEAD
-impl<K: Debug, T: Debug> Debug for MappedRef<'_, K, T> {
-=======
-impl<'a, K: Eq + Hash + Debug, T: Debug + ?Sized> Debug for MappedRef<'a, K, T> {
->>>>>>> 0ecf5e94
+impl<K: Debug, T: Debug + ?Sized> Debug for MappedRef<'_, K, T> {
     fn fmt(&self, f: &mut Formatter<'_>) -> std::fmt::Result {
         f.debug_struct("MappedRef")
             .field("k", &self.k)
@@ -235,11 +223,7 @@
     }
 }
 
-<<<<<<< HEAD
-impl<K, T> Deref for MappedRef<'_, K, T> {
-=======
-impl<'a, K: Eq + Hash, T: ?Sized> Deref for MappedRef<'a, K, T> {
->>>>>>> 0ecf5e94
+impl<K, T: ?Sized> Deref for MappedRef<'_, K, T> {
     type Target = T;
 
     fn deref(&self) -> &T {
@@ -247,23 +231,13 @@
     }
 }
 
-<<<<<<< HEAD
-impl<K, T: std::fmt::Display> std::fmt::Display for MappedRef<'_, K, T> {
-=======
-impl<'a, K: Eq + Hash, T: std::fmt::Display + ?Sized> std::fmt::Display for MappedRef<'a, K, T> {
->>>>>>> 0ecf5e94
+impl<K, T: std::fmt::Display + ?Sized> std::fmt::Display for MappedRef<'_, K, T> {
     fn fmt(&self, f: &mut std::fmt::Formatter<'_>) -> std::fmt::Result {
         std::fmt::Display::fmt(self.value(), f)
     }
 }
 
-<<<<<<< HEAD
-impl<K, T: AsRef<TDeref>, TDeref: ?Sized> AsRef<TDeref> for MappedRef<'_, K, T> {
-=======
-impl<'a, K: Eq + Hash, T: ?Sized + AsRef<TDeref>, TDeref: ?Sized> AsRef<TDeref>
-    for MappedRef<'a, K, T>
-{
->>>>>>> 0ecf5e94
+impl<K, T: ?Sized + AsRef<TDeref>, TDeref: ?Sized> AsRef<TDeref> for MappedRef<'_, K, T> {
     fn as_ref(&self) -> &TDeref {
         self.value().as_ref()
     }
@@ -275,11 +249,7 @@
     v: &'a mut T,
 }
 
-<<<<<<< HEAD
-impl<'a, K, T> MappedRefMut<'a, K, T> {
-=======
-impl<'a, K: Eq + Hash, T: ?Sized> MappedRefMut<'a, K, T> {
->>>>>>> 0ecf5e94
+impl<'a, K, T: ?Sized> MappedRefMut<'a, K, T> {
     pub fn key(&self) -> &K {
         self.pair().0
     }
@@ -323,11 +293,7 @@
     }
 }
 
-<<<<<<< HEAD
-impl<K: Debug, T: Debug> Debug for MappedRefMut<'_, K, T> {
-=======
-impl<'a, K: Eq + Hash + Debug, T: Debug + ?Sized> Debug for MappedRefMut<'a, K, T> {
->>>>>>> 0ecf5e94
+impl<K: Debug, T: Debug + ?Sized> Debug for MappedRefMut<'_, K, T> {
     fn fmt(&self, f: &mut Formatter<'_>) -> std::fmt::Result {
         f.debug_struct("MappedRefMut")
             .field("k", &self.k)
@@ -336,11 +302,7 @@
     }
 }
 
-<<<<<<< HEAD
-impl<K, T> Deref for MappedRefMut<'_, K, T> {
-=======
-impl<'a, K: Eq + Hash, T: ?Sized> Deref for MappedRefMut<'a, K, T> {
->>>>>>> 0ecf5e94
+impl<K, T: ?Sized> Deref for MappedRefMut<'_, K, T> {
     type Target = T;
 
     fn deref(&self) -> &T {
@@ -348,11 +310,7 @@
     }
 }
 
-<<<<<<< HEAD
-impl<K, T> DerefMut for MappedRefMut<'_, K, T> {
-=======
-impl<'a, K: Eq + Hash, T: ?Sized> DerefMut for MappedRefMut<'a, K, T> {
->>>>>>> 0ecf5e94
+impl<K, T: ?Sized> DerefMut for MappedRefMut<'_, K, T> {
     fn deref_mut(&mut self) -> &mut T {
         self.value_mut()
     }
@@ -360,11 +318,11 @@
 
 #[cfg(test)]
 mod tests {
-    use crate::DashMap;
+    use crate::ClashMap;
 
     #[test]
     fn downgrade() {
-        let data = DashMap::new();
+        let data = ClashMap::new();
         data.insert("test", "test");
         if let Some(mut w_ref) = data.get_mut("test") {
             *w_ref.value_mut() = "test2";
@@ -375,7 +333,7 @@
 
     #[test]
     fn mapped_mut() {
-        let data = DashMap::new();
+        let data = ClashMap::new();
         data.insert("test", *b"test");
         if let Some(b_ref) = data.get_mut("test") {
             let mut s_ref = b_ref.try_map(|b| std::str::from_utf8_mut(b).ok()).unwrap();
@@ -387,7 +345,7 @@
 
     #[test]
     fn mapped_mut_again() {
-        let data = DashMap::new();
+        let data = ClashMap::new();
         data.insert("test", *b"hello world");
         if let Some(b_ref) = data.get_mut("test") {
             let s_ref = b_ref.try_map(|b| std::str::from_utf8_mut(b).ok()).unwrap();
@@ -400,7 +358,7 @@
 
     #[test]
     fn mapped_ref() {
-        let data = DashMap::new();
+        let data = ClashMap::new();
         data.insert("test", *b"test");
         if let Some(b_ref) = data.get("test") {
             let s_ref = b_ref.try_map(|b| std::str::from_utf8(b).ok()).unwrap();
@@ -411,7 +369,7 @@
 
     #[test]
     fn mapped_ref_again() {
-        let data = DashMap::new();
+        let data = ClashMap::new();
         data.insert("test", *b"hello world");
         if let Some(b_ref) = data.get("test") {
             let s_ref = b_ref.try_map(|b| std::str::from_utf8(b).ok()).unwrap();
