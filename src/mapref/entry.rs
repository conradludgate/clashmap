use super::one::RefMut;
<<<<<<< HEAD
use crate::lock::RwLockWriteGuard;
=======
use crate::lock::RwLockWriteGuardDetached;
>>>>>>> 22bd6af5
use crate::HashMap;
use core::hash::Hash;
use core::mem;

pub enum Entry<'a, K, V> {
    Occupied(OccupiedEntry<'a, K, V>),
    Vacant(VacantEntry<'a, K, V>),
}

impl<'a, K: Eq + Hash, V> Entry<'a, K, V> {
    /// Apply a function to the stored value if it exists.
    pub fn and_modify(self, f: impl FnOnce(&mut V)) -> Self {
        match self {
            Entry::Occupied(mut entry) => {
                f(entry.get_mut());

                Entry::Occupied(entry)
            }

            Entry::Vacant(entry) => Entry::Vacant(entry),
        }
    }

    /// Get the key of the entry.
    pub fn key(&self) -> &K {
        match *self {
            Entry::Occupied(ref entry) => entry.key(),
            Entry::Vacant(ref entry) => entry.key(),
        }
    }

    /// Into the key of the entry.
    pub fn into_key(self) -> K {
        match self {
            Entry::Occupied(entry) => entry.into_key(),
            Entry::Vacant(entry) => entry.into_key(),
        }
    }

    /// Return a mutable reference to the element if it exists,
    /// otherwise insert the default and return a mutable reference to that.
    pub fn or_default(self) -> RefMut<'a, K, V>
    where
        V: Default,
    {
        match self {
            Entry::Occupied(entry) => entry.into_ref(),
            Entry::Vacant(entry) => entry.insert(V::default()),
        }
    }

    /// Return a mutable reference to the element if it exists,
    /// otherwise a provided value and return a mutable reference to that.
    pub fn or_insert(self, value: V) -> RefMut<'a, K, V> {
        match self {
            Entry::Occupied(entry) => entry.into_ref(),
            Entry::Vacant(entry) => entry.insert(value),
        }
    }

    /// Return a mutable reference to the element if it exists,
    /// otherwise insert the result of a provided function and return a mutable reference to that.
    pub fn or_insert_with(self, value: impl FnOnce() -> V) -> RefMut<'a, K, V> {
        match self {
            Entry::Occupied(entry) => entry.into_ref(),
            Entry::Vacant(entry) => entry.insert(value()),
        }
    }

    pub fn or_try_insert_with<E>(
        self,
        value: impl FnOnce() -> Result<V, E>,
    ) -> Result<RefMut<'a, K, V>, E> {
        match self {
            Entry::Occupied(entry) => Ok(entry.into_ref()),
            Entry::Vacant(entry) => Ok(entry.insert(value()?)),
        }
    }

    /// Sets the value of the entry, and returns a reference to the inserted value.
    pub fn insert(self, value: V) -> RefMut<'a, K, V> {
        match self {
            Entry::Occupied(mut entry) => {
                entry.insert(value);
                entry.into_ref()
            }
            Entry::Vacant(entry) => entry.insert(value),
        }
    }

    /// Sets the value of the entry, and returns an OccupiedEntry.
    ///
    /// If you are not interested in the occupied entry,
    /// consider [`insert`] as it doesn't need to clone the key.
    ///
    /// [`insert`]: Entry::insert
    pub fn insert_entry(self, value: V) -> OccupiedEntry<'a, K, V>
    where
        K: Clone,
    {
        match self {
            Entry::Occupied(mut entry) => {
                entry.insert(value);
                entry
            }
            Entry::Vacant(entry) => entry.insert_entry(value),
        }
    }
}

pub struct VacantEntry<'a, K, V> {
    shard: RwLockWriteGuardDetached<'a>,
    key: K,
    hash: u64,
    map: &'a mut HashMap<K, V>,
    slot: hashbrown::raw::InsertSlot,
}

impl<'a, K: Eq + Hash, V> VacantEntry<'a, K, V> {
    pub(crate) unsafe fn new(
        shard: RwLockWriteGuardDetached<'a>,
        key: K,
        hash: u64,
        map: &'a mut HashMap<K, V>,
        slot: hashbrown::raw::InsertSlot,
    ) -> Self {
        Self {
            shard,
            key,
            hash,
            map,
            slot,
        }
    }

    pub fn insert(self, value: V) -> RefMut<'a, K, V> {
        unsafe {
            let occupied = self
<<<<<<< HEAD
                .shard
=======
                .map
>>>>>>> 22bd6af5
                .insert_in_slot(self.hash, self.slot, (self.key, value));

            let (k, v) = occupied.as_mut();

            RefMut::new(self.shard, k, v)
        }
    }

    /// Sets the value of the entry with the VacantEntry’s key, and returns an OccupiedEntry.
    pub fn insert_entry(self, value: V) -> OccupiedEntry<'a, K, V>
    where
        K: Clone,
    {
        unsafe {
            let bucket = self
<<<<<<< HEAD
                .shard
=======
                .map
>>>>>>> 22bd6af5
                .insert_in_slot(self.hash, self.slot, (self.key.clone(), value));

            OccupiedEntry::new(self.shard, self.key, self.map, bucket)
        }
    }

    pub fn into_key(self) -> K {
        self.key
    }

    pub fn key(&self) -> &K {
        &self.key
    }
}

pub struct OccupiedEntry<'a, K, V> {
<<<<<<< HEAD
    shard: RwLockWriteGuard<'a, HashMap<K, V>>,
=======
    shard: RwLockWriteGuardDetached<'a>,
    map: &'a mut HashMap<K, V>,
>>>>>>> 22bd6af5
    bucket: hashbrown::raw::Bucket<(K, V)>,
    key: K,
}

impl<'a, K: Eq + Hash, V> OccupiedEntry<'a, K, V> {
    pub(crate) unsafe fn new(
        shard: RwLockWriteGuardDetached<'a>,
        key: K,
<<<<<<< HEAD
=======
        map: &'a mut HashMap<K, V>,
>>>>>>> 22bd6af5
        bucket: hashbrown::raw::Bucket<(K, V)>,
    ) -> Self {
        Self {
            shard,
            map,
            bucket,
            key,
        }
    }

    pub fn get(&self) -> &V {
        unsafe { &self.bucket.as_ref().1 }
    }

    pub fn get_mut(&mut self) -> &mut V {
        unsafe { &mut self.bucket.as_mut().1 }
    }

    pub fn insert(&mut self, value: V) -> V {
        mem::replace(self.get_mut(), value)
    }

    pub fn into_ref(self) -> RefMut<'a, K, V> {
        unsafe {
            let (k, v) = self.bucket.as_mut();
            RefMut::new(self.shard, k, v)
        }
    }

    pub fn into_key(self) -> K {
        self.key
    }

    pub fn key(&self) -> &K {
        unsafe { &self.bucket.as_ref().0 }
    }

<<<<<<< HEAD
    pub fn remove(mut self) -> V {
        let ((_k, v), _) = unsafe { self.shard.remove(self.bucket) };
        v
    }

    pub fn remove_entry(mut self) -> (K, V) {
        let ((k, v), _) = unsafe { self.shard.remove(self.bucket) };
=======
    pub fn remove(self) -> V {
        let ((_k, v), _) = unsafe { self.map.remove(self.bucket) };
        v
    }

    pub fn remove_entry(self) -> (K, V) {
        let ((k, v), _) = unsafe { self.map.remove(self.bucket) };
>>>>>>> 22bd6af5
        (k, v)
    }

    pub fn replace_entry(self, value: V) -> (K, V) {
        let (k, v) = mem::replace(unsafe { self.bucket.as_mut() }, (self.key, value));
        (k, v)
    }
}

#[cfg(test)]
mod tests {
    use crate::DashMap;

    use super::*;

    #[test]
    fn test_insert_entry_into_vacant() {
        let map: DashMap<u32, u32> = DashMap::new();

        let entry = map.entry(1);

        assert!(matches!(entry, Entry::Vacant(_)));

        let entry = entry.insert_entry(2);

        assert_eq!(*entry.get(), 2);

        drop(entry);

        assert_eq!(*map.get(&1).unwrap(), 2);
    }

    #[test]
    fn test_insert_entry_into_occupied() {
        let map: DashMap<u32, u32> = DashMap::new();

        map.insert(1, 1000);

        let entry = map.entry(1);

        assert!(matches!(&entry, Entry::Occupied(entry) if *entry.get() == 1000));

        let entry = entry.insert_entry(2);

        assert_eq!(*entry.get(), 2);

        drop(entry);

        assert_eq!(*map.get(&1).unwrap(), 2);
    }
}<|MERGE_RESOLUTION|>--- conflicted
+++ resolved
@@ -1,9 +1,5 @@
 use super::one::RefMut;
-<<<<<<< HEAD
-use crate::lock::RwLockWriteGuard;
-=======
 use crate::lock::RwLockWriteGuardDetached;
->>>>>>> 22bd6af5
 use crate::HashMap;
 use core::hash::Hash;
 use core::mem;
@@ -142,11 +138,7 @@
     pub fn insert(self, value: V) -> RefMut<'a, K, V> {
         unsafe {
             let occupied = self
-<<<<<<< HEAD
-                .shard
-=======
                 .map
->>>>>>> 22bd6af5
                 .insert_in_slot(self.hash, self.slot, (self.key, value));
 
             let (k, v) = occupied.as_mut();
@@ -162,11 +154,7 @@
     {
         unsafe {
             let bucket = self
-<<<<<<< HEAD
-                .shard
-=======
                 .map
->>>>>>> 22bd6af5
                 .insert_in_slot(self.hash, self.slot, (self.key.clone(), value));
 
             OccupiedEntry::new(self.shard, self.key, self.map, bucket)
@@ -183,12 +171,8 @@
 }
 
 pub struct OccupiedEntry<'a, K, V> {
-<<<<<<< HEAD
-    shard: RwLockWriteGuard<'a, HashMap<K, V>>,
-=======
     shard: RwLockWriteGuardDetached<'a>,
     map: &'a mut HashMap<K, V>,
->>>>>>> 22bd6af5
     bucket: hashbrown::raw::Bucket<(K, V)>,
     key: K,
 }
@@ -197,10 +181,7 @@
     pub(crate) unsafe fn new(
         shard: RwLockWriteGuardDetached<'a>,
         key: K,
-<<<<<<< HEAD
-=======
         map: &'a mut HashMap<K, V>,
->>>>>>> 22bd6af5
         bucket: hashbrown::raw::Bucket<(K, V)>,
     ) -> Self {
         Self {
@@ -238,15 +219,6 @@
         unsafe { &self.bucket.as_ref().0 }
     }
 
-<<<<<<< HEAD
-    pub fn remove(mut self) -> V {
-        let ((_k, v), _) = unsafe { self.shard.remove(self.bucket) };
-        v
-    }
-
-    pub fn remove_entry(mut self) -> (K, V) {
-        let ((k, v), _) = unsafe { self.shard.remove(self.bucket) };
-=======
     pub fn remove(self) -> V {
         let ((_k, v), _) = unsafe { self.map.remove(self.bucket) };
         v
@@ -254,7 +226,6 @@
 
     pub fn remove_entry(self) -> (K, V) {
         let ((k, v), _) = unsafe { self.map.remove(self.bucket) };
->>>>>>> 22bd6af5
         (k, v)
     }
 
