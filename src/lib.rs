#![cfg_attr(all(feature = "no_std", not(test)), no_std)] // Note: Concurrency tests require std for threading/channels
#![allow(clippy::type_complexity)]

pub mod iter;
pub mod lock;
pub mod mapref;
mod read_only;
mod t;
mod util;

#[cfg(feature = "serde")]
mod serde;

use ahash::RandomState;
use cfg_if::cfg_if;
use core::borrow::Borrow;
use core::fmt;
use core::hash::{BuildHasher, Hash, Hasher};
use core::iter::FromIterator;
use core::ops::{BitAnd, BitOr, Shl, Shr, Sub};
use iter::{Iter, IterMut, OwningIter};
use lock::{RwLock, RwLockReadGuard, RwLockWriteGuard};
use mapref::entry::{Entry, OccupiedEntry, VacantEntry};
use mapref::multiple::RefMulti;
use mapref::one::{Ref, RefMut};
<<<<<<< HEAD
pub use read_only::ReadOnlyView;
use std::borrow::Borrow;
use std::fmt;
use std::hash::Hasher;
use std::hash::{BuildHasher, Hash};
use std::iter::FromIterator;
use std::ops::{BitAnd, BitOr, Shl, Shr, Sub};
=======

>>>>>>> a74d8901
pub use t::Map;

cfg_if! {
    if #[cfg(feature = "raw-api")] {
        pub use util::SharedValue;
    } else {
        use util::SharedValue;
    }
}

cfg_if! {
    if #[cfg(feature = "no_std")] {
        extern crate alloc;

        use alloc::{vec::Vec, boxed::Box};

        type HashMap<K, V, S> = hashbrown::HashMap<K, SharedValue<V>, S>;
    } else {
        type HashMap<K, V, S> = std::collections::HashMap<K, SharedValue<V>, S>;
    }
}

#[inline]
fn shard_amount() -> usize {
    (num_cpus::get() * 4).next_power_of_two()
}

#[inline]
fn ncb(shard_amount: usize) -> usize {
    shard_amount.trailing_zeros() as usize
}

/// DashMap is an implementation of a concurrent associative array/hashmap in Rust.
///
/// DashMap tries to implement an easy to use API similar to `std::collections::HashMap`
/// with some slight changes to handle concurrency.
///
/// DashMap tries to be very simple to use and to be a direct replacement for `RwLock<HashMap<K, V, S>>`.
/// To accomplish these all methods take `&self` instead modifying methods taking `&mut self`.
/// This allows you to put a DashMap in an `Arc<T>` and share it between threads while being able to modify it.
pub struct DashMap<K, V, S = RandomState> {
    shift: usize,
    shards: Box<[RwLock<HashMap<K, V, S>>]>,
    hasher: S,
}

impl<K: Eq + Hash + Clone, V: Clone, S: Clone> Clone for DashMap<K, V, S> {
    fn clone(&self) -> Self {
        let mut inner_shards = Vec::new();
        for shard in self.shards.iter() {
            let shard = shard.read();
            inner_shards.push(RwLock::new((*shard).clone()));
        }
        Self {
            shift: self.shift,
            shards: inner_shards.into_boxed_slice(),
            hasher: self.hasher.clone(),
        }
    }
}

impl<K, V, S> Default for DashMap<K, V, S>
where
    K: Eq + Hash,
    S: Default + BuildHasher + Clone,
{
    #[inline]
    fn default() -> Self {
        Self::with_hasher(Default::default())
    }
}

impl<'a, K: 'a + Eq + Hash, V: 'a> DashMap<K, V, RandomState> {
    /// Creates a new DashMap with a capacity of 0.
    ///
    /// # Examples
    ///
    /// ```
    /// use dashmap::DashMap;
    ///
    /// let reviews = DashMap::new();
    /// reviews.insert("Veloren", "What a fantastic game!");
    /// ```
    #[inline]
    pub fn new() -> Self {
        DashMap::with_hasher(RandomState::default())
    }

    /// Creates a new DashMap with a specified starting capacity.
    ///
    /// # Examples
    ///
    /// ```
    /// use dashmap::DashMap;
    ///
    /// let mappings = DashMap::with_capacity(2);
    /// mappings.insert(2, 4);
    /// mappings.insert(8, 16);
    /// ```
    #[inline]
    pub fn with_capacity(capacity: usize) -> Self {
        DashMap::with_capacity_and_hasher(capacity, RandomState::default())
    }
}

impl<'a, K: 'a + Eq + Hash, V: 'a, S: BuildHasher + Clone> DashMap<K, V, S> {
    /// Wraps this `DashMap` into a read-only view. This view allows to obtain raw references to the stored values.
    #[inline]
    pub fn into_read_only(self) -> ReadOnlyView<K, V, S> {
        ReadOnlyView::new(self)
    }

    /// Creates a new DashMap with a capacity of 0 and the provided hasher.
    ///
    /// # Examples
    ///
    /// ```
    /// use dashmap::DashMap;
    /// use std::collections::hash_map::RandomState;
    ///
    /// let s = RandomState::new();
    /// let reviews = DashMap::with_hasher(s);
    /// reviews.insert("Veloren", "What a fantastic game!");
    /// ```
    #[inline]
    pub fn with_hasher(hasher: S) -> Self {
        Self::with_capacity_and_hasher(0, hasher)
    }

    /// Creates a new DashMap with a specified starting capacity and hasher.
    ///
    /// # Examples
    ///
    /// ```
    /// use dashmap::DashMap;
    /// use std::collections::hash_map::RandomState;
    ///
    /// let s = RandomState::new();
    /// let mappings = DashMap::with_capacity_and_hasher(2, s);
    /// mappings.insert(2, 4);
    /// mappings.insert(8, 16);
    /// ```
    #[inline]
    pub fn with_capacity_and_hasher(capacity: usize, hasher: S) -> Self {
        let shard_amount = shard_amount();
        let shift = util::ptr_size_bits() - ncb(shard_amount);
        let cps = capacity / shard_amount;
        let shards = (0..shard_amount)
            .map(|_| RwLock::new(HashMap::with_capacity_and_hasher(cps, hasher.clone())))
            .collect();

        Self {
            shift,
            shards,
            hasher,
        }
    }

    /// Hash a given item to produce a usize.
    /// Uses the provided or default HashBuilder.
    #[inline]
    pub(crate) fn hash_usize<T: Hash>(&self, item: &T) -> usize {
        let mut hasher = self.hasher.build_hasher();
        item.hash(&mut hasher);
        hasher.finish() as usize
    }

    cfg_if! {
        if #[cfg(feature = "raw-api")] {
            /// Allows you to peek at the inner shards that store your data.
            /// You should probably not use this unless you know what you are doing.
            ///
            /// Requires the `raw-api` feature to be enabled.
            ///
            /// # Examples
            ///
            /// ```
            /// use dashmap::DashMap;
            ///
            /// let map = DashMap::<(), ()>::new();
            /// println!("Amount of shards: {}", map.shards().len());
            /// ```
            #[inline]
            pub fn shards(&self) -> &[RwLock<HashMap<K, V, S>>] {
                &self.shards
            }
        } else {
            #[allow(dead_code)]
            #[inline]
            pub(crate) fn shards(&self) -> &[RwLock<HashMap<K, V, S>>] {
                &self.shards
            }
        }
    }

    cfg_if! {
        if #[cfg(feature = "raw-api")] {
            /// Finds which shard a certain key is stored in.
            /// You should probably not use this unless you know what you are doing.
            /// Note that shard selection is dependent on the default or provided HashBuilder.
            ///
            /// Requires the `raw-api` feature to be enabled.
            ///
            /// # Examples
            ///
            /// ```
            /// use dashmap::DashMap;
            ///
            /// let map = DashMap::new();
            /// map.insert("coca-cola", 1.4);
            /// println!("coca-cola is stored in shard: {}", map.determine_map("coca-cola"));
            /// ```
            #[inline]
            pub fn determine_map<Q>(&self, key: &Q) -> usize
            where
                K: Borrow<Q>,
                Q: Hash + Eq + ?Sized,
            {
                let hash = self.hash_usize(&key);

                (hash >> self.shift)
            }
        }
    }

    cfg_if! {
        if #[cfg(feature = "raw-api")] {
            /// Finds which shard a certain hash is stored in.
            ///
            /// Requires the `raw-api` feature to be enabled.
            ///
            /// # Examples
            ///
            /// ```
            /// use dashmap::DashMap;
            ///
            /// let map = DashMap::new();
            /// let key = "key";
            /// let hash = map.hash_usize(&key);
            /// println!("hash is stored in shard: {}", map.determine_shard(hash));
            /// ```
            #[inline]
            pub fn determine_shard(&self, hash: usize) -> usize {
                hash >> self.shift
            }
        } else {
            #[inline]
<<<<<<< HEAD
            pub(crate) fn determine_shard(&self, hash: usize) -> usize {
                (hash >> self.shift)
=======
            fn determine_shard(&self, hash: usize) -> usize {
                hash >> self.shift
>>>>>>> a74d8901
            }
        }
    }

    /// Inserts a key and a value into the map.
    ///
    /// # Examples
    ///
    /// ```
    /// use dashmap::DashMap;
    ///
    /// let map = DashMap::new();
    /// map.insert("I am the key!", "And I am the value!");
    /// ```
    #[inline]
    pub fn insert(&self, key: K, value: V) -> Option<V> {
        self._insert(key, value)
    }

    /// Removes an entry from the map, returning the key and value if they existed in the map.
    ///
    /// # Examples
    ///
    /// ```
    /// use dashmap::DashMap;
    ///
    /// let soccer_team = DashMap::new();
    /// soccer_team.insert("Jack", "Goalie");
    /// assert_eq!(soccer_team.remove("Jack").unwrap().1, "Goalie");
    /// ```
    #[inline]
    pub fn remove<Q>(&self, key: &Q) -> Option<(K, V)>
    where
        K: Borrow<Q>,
        Q: Hash + Eq + ?Sized,
    {
        self._remove(key)
    }

    /// Removes an entry from the map, returning the key and value
    /// if the entry existed and the provided conditional function returned true.
    ///
    /// ```
    /// use dashmap::DashMap;
    ///
    /// let soccer_team = DashMap::new();
    /// soccer_team.insert("Sam", "Forward");
    /// soccer_team.remove_if("Sam", |_, position| position == &"Goalie");
    /// assert!(soccer_team.contains_key("Sam"));
    /// ```
    /// ```
    /// use dashmap::DashMap;
    ///
    /// let soccer_team = DashMap::new();
    /// soccer_team.insert("Sam", "Forward");
    /// soccer_team.remove_if("Sam", |_, position| position == &"Forward");
    /// assert!(!soccer_team.contains_key("Sam"));
    /// ```
    #[inline]
    pub fn remove_if<Q>(&self, key: &Q, f: impl FnOnce(&K, &V) -> bool) -> Option<(K, V)>
    where
        K: Borrow<Q>,
        Q: Hash + Eq + ?Sized,
    {
        self._remove_if(key, f)
    }

    /// Creates an iterator over a DashMap yielding immutable references.
    ///
    /// # Examples
    ///
    /// ```
    /// use dashmap::DashMap;
    ///
    /// let words = DashMap::new();
    /// words.insert("hello", "world");
    /// assert_eq!(words.iter().count(), 1);
    /// ```
    #[inline]
    pub fn iter(&'a self) -> Iter<'a, K, V, S, DashMap<K, V, S>> {
        self._iter()
    }

    /// Iterator over a DashMap yielding mutable references.
    ///
    /// # Examples
    ///
    /// ```
    /// use dashmap::DashMap;
    ///
    /// let map = DashMap::new();
    /// map.insert("Johnny", 21);
    /// map.iter_mut().for_each(|mut r| *r += 1);
    /// assert_eq!(*map.get("Johnny").unwrap(), 22);
    /// ```
    #[inline]
    pub fn iter_mut(&'a self) -> IterMut<'a, K, V, S, DashMap<K, V, S>> {
        self._iter_mut()
    }

    /// Get a immutable reference to an entry in the map
    ///
    /// # Examples
    ///
    /// ```
    /// use dashmap::DashMap;
    ///
    /// let youtubers = DashMap::new();
    /// youtubers.insert("Bosnian Bill", 457000);
    /// assert_eq!(*youtubers.get("Bosnian Bill").unwrap(), 457000);
    /// ```
    #[inline]
    pub fn get<Q>(&'a self, key: &Q) -> Option<Ref<'a, K, V, S>>
    where
        K: Borrow<Q>,
        Q: Hash + Eq + ?Sized,
    {
        self._get(key)
    }

    /// Get a mutable reference to an entry in the map
    ///
    /// # Examples
    ///
    /// ```
    /// use dashmap::DashMap;
    ///
    /// let class = DashMap::new();
    /// class.insert("Albin", 15);
    /// *class.get_mut("Albin").unwrap() -= 1;
    /// assert_eq!(*class.get("Albin").unwrap(), 14);
    /// ```
    #[inline]
    pub fn get_mut<Q>(&'a self, key: &Q) -> Option<RefMut<'a, K, V, S>>
    where
        K: Borrow<Q>,
        Q: Hash + Eq + ?Sized,
    {
        self._get_mut(key)
    }

    /// Remove excess capacity to reduce memory usage.
    #[inline]
    pub fn shrink_to_fit(&self) {
        self._shrink_to_fit();
    }

    /// Retain elements that whose predicates return true
    /// and discard elements whose predicates return false.
    ///
    /// # Examples
    ///
    /// ```
    /// use dashmap::DashMap;
    ///
    /// let people = DashMap::new();
    /// people.insert("Albin", 15);
    /// people.insert("Jones", 22);
    /// people.insert("Charlie", 27);
    /// people.retain(|_, v| *v > 20);
    /// assert_eq!(people.len(), 2);
    /// ```
    #[inline]
    pub fn retain(&self, f: impl FnMut(&K, &mut V) -> bool) {
        self._retain(f);
    }

    /// Fetches the total amount of key-value pairs stored in the map.
    ///
    /// # Examples
    ///
    /// ```
    /// use dashmap::DashMap;
    ///
    /// let people = DashMap::new();
    /// people.insert("Albin", 15);
    /// people.insert("Jones", 22);
    /// people.insert("Charlie", 27);
    /// assert_eq!(people.len(), 3);
    /// ```
    #[inline]
    pub fn len(&self) -> usize {
        self._len()
    }

    /// Checks if the map is empty or not.
    ///
    /// # Examples
    ///
    /// ```
    /// use dashmap::DashMap;
    ///
    /// let map = DashMap::<(), ()>::new();
    /// assert!(map.is_empty());
    /// ```
    #[inline]
    pub fn is_empty(&self) -> bool {
        self._is_empty()
    }

    /// Removes all key-value pairs in the map.
    ///
    /// # Examples
    ///
    /// ```
    /// use dashmap::DashMap;
    ///
    /// let stats = DashMap::new();
    /// stats.insert("Goals", 4);
    /// assert!(!stats.is_empty());
    /// stats.clear();
    /// assert!(stats.is_empty());
    /// ```
    #[inline]
    pub fn clear(&self) {
        self._clear();
    }

    /// Returns how many key-value pairs the map can store without reallocating.
    #[inline]
    pub fn capacity(&self) -> usize {
        self._capacity()
    }

    /// Modify a specific value according to a function.
    ///
    /// # Examples
    ///
    /// ```
    /// use dashmap::DashMap;
    ///
    /// let stats = DashMap::new();
    /// stats.insert("Goals", 4);
    /// stats.alter("Goals", |_, v| v * 2);
    /// assert_eq!(*stats.get("Goals").unwrap(), 8);
    /// ```
    ///
    /// # Panics
    ///
    /// If the given closure panics, then `alter_all` will abort the process
    #[inline]
    pub fn alter<Q>(&self, key: &Q, f: impl FnOnce(&K, V) -> V)
    where
        K: Borrow<Q>,
        Q: Hash + Eq + ?Sized,
    {
        self._alter(key, f);
    }

    /// Modify every value in the map according to a function.
    ///
    /// # Examples
    ///
    /// ```
    /// use dashmap::DashMap;
    ///
    /// let stats = DashMap::new();
    /// stats.insert("Wins", 4);
    /// stats.insert("Losses", 2);
    /// stats.alter_all(|_, v| v + 1);
    /// assert_eq!(*stats.get("Wins").unwrap(), 5);
    /// assert_eq!(*stats.get("Losses").unwrap(), 3);
    /// ```
    ///
    /// # Panics
    ///
    /// If the given closure panics, then `alter_all` will abort the process
    #[inline]
    pub fn alter_all(&self, f: impl FnMut(&K, V) -> V) {
        self._alter_all(f);
    }

    /// Checks if the map contains a specific key.
    ///
    /// # Examples
    ///
    /// ```
    /// use dashmap::DashMap;
    ///
    /// let team_sizes = DashMap::new();
    /// team_sizes.insert("Dakota Cherries", 23);
    /// assert!(team_sizes.contains_key("Dakota Cherries"));
    /// ```
    #[inline]
    pub fn contains_key<Q>(&self, key: &Q) -> bool
    where
        K: Borrow<Q>,
        Q: Hash + Eq + ?Sized,
    {
        self._contains_key(key)
    }

    /// Advanced entry API that tries to mimic `std::collections::HashMap`.
    /// See the documentation on `dashmap::mapref::entry` for more details.
    #[inline]
    pub fn entry(&'a self, key: K) -> Entry<'a, K, V, S> {
        self._entry(key)
    }
}

impl<'a, K: 'a + Eq + Hash, V: 'a, S: 'a + BuildHasher + Clone> Map<'a, K, V, S>
    for DashMap<K, V, S>
{
    #[inline]
    fn _shard_count(&self) -> usize {
        self.shards.len()
    }

    #[inline]
    unsafe fn _get_read_shard(&'a self, i: usize) -> &'a HashMap<K, V, S> {
        debug_assert!(i < self.shards.len());
        self.shards.get_unchecked(i).get()
    }

    #[inline]
    unsafe fn _yield_read_shard(&'a self, i: usize) -> RwLockReadGuard<'a, HashMap<K, V, S>> {
        debug_assert!(i < self.shards.len());
        self.shards.get_unchecked(i).read()
    }

    #[inline]
    unsafe fn _yield_write_shard(&'a self, i: usize) -> RwLockWriteGuard<'a, HashMap<K, V, S>> {
        debug_assert!(i < self.shards.len());
        self.shards.get_unchecked(i).write()
    }

    #[inline]
    fn _insert(&self, key: K, value: V) -> Option<V> {
        let hash = self.hash_usize(&key);
        let idx = self.determine_shard(hash);
        let mut shard = unsafe { self._yield_write_shard(idx) };
        shard
            .insert(key, SharedValue::new(value))
            .map(|v| v.into_inner())
    }

    #[inline]
    fn _remove<Q>(&self, key: &Q) -> Option<(K, V)>
    where
        K: Borrow<Q>,
        Q: Hash + Eq + ?Sized,
    {
        let hash = self.hash_usize(&key);
        let idx = self.determine_shard(hash);
        let mut shard = unsafe { self._yield_write_shard(idx) };
        shard.remove_entry(key).map(|(k, v)| (k, v.into_inner()))
    }

    #[inline]
    fn _remove_if<Q>(&self, key: &Q, f: impl FnOnce(&K, &V) -> bool) -> Option<(K, V)>
    where
        K: Borrow<Q>,
        Q: Hash + Eq + ?Sized,
    {
        let hash = self.hash_usize(&key);
        let idx = self.determine_shard(hash);
        let mut shard = unsafe { self._yield_write_shard(idx) };
        if let Some((k, v)) = shard.get_key_value(key) {
            if f(k, v.get()) {
                shard.remove_entry(key).map(|(k, v)| (k, v.into_inner()))
            } else {
                None
            }
        } else {
            None
        }
    }

    #[inline]
    fn _iter(&'a self) -> Iter<'a, K, V, S, DashMap<K, V, S>> {
        Iter::new(self)
    }

    #[inline]
    fn _iter_mut(&'a self) -> IterMut<'a, K, V, S, DashMap<K, V, S>> {
        IterMut::new(self)
    }

    #[inline]
    fn _get<Q>(&'a self, key: &Q) -> Option<Ref<'a, K, V, S>>
    where
        K: Borrow<Q>,
        Q: Hash + Eq + ?Sized,
    {
        let hash = self.hash_usize(&key);
        let idx = self.determine_shard(hash);
        let shard = unsafe { self._yield_read_shard(idx) };
        if let Some((kptr, vptr)) = shard.get_key_value(key) {
            unsafe {
                let kptr = util::change_lifetime_const(kptr);
                let vptr = util::change_lifetime_const(vptr);
                Some(Ref::new(shard, kptr, vptr.get()))
            }
        } else {
            None
        }
    }

    #[inline]
    fn _get_mut<Q>(&'a self, key: &Q) -> Option<RefMut<'a, K, V, S>>
    where
        K: Borrow<Q>,
        Q: Hash + Eq + ?Sized,
    {
        let hash = self.hash_usize(&key);
        let idx = self.determine_shard(hash);
        let shard = unsafe { self._yield_write_shard(idx) };
        if let Some((kptr, vptr)) = shard.get_key_value(key) {
            unsafe {
                let kptr = util::change_lifetime_const(kptr);
                let vptr = &mut *vptr.as_ptr();
                Some(RefMut::new(shard, kptr, vptr))
            }
        } else {
            None
        }
    }

    #[inline]
    fn _shrink_to_fit(&self) {
        self.shards.iter().for_each(|s| s.write().shrink_to_fit());
    }

    #[inline]
    fn _retain(&self, mut f: impl FnMut(&K, &mut V) -> bool) {
        self.shards
            .iter()
            .for_each(|s| s.write().retain(|k, v| f(k, v.get_mut())));
    }

    #[inline]
    fn _len(&self) -> usize {
        self.shards.iter().map(|s| s.read().len()).sum()
    }

    #[inline]
    fn _capacity(&self) -> usize {
        self.shards.iter().map(|s| s.read().capacity()).sum()
    }

    #[inline]
    fn _alter<Q>(&self, key: &Q, f: impl FnOnce(&K, V) -> V)
    where
        K: Borrow<Q>,
        Q: Hash + Eq + ?Sized,
    {
        if let Some(mut r) = self.get_mut(key) {
            util::map_in_place_2(r.pair_mut(), f);
        }
    }

    #[inline]
    fn _alter_all(&self, mut f: impl FnMut(&K, V) -> V) {
        self.shards.iter().for_each(|s| {
            s.write()
                .iter_mut()
                .for_each(|(k, v)| util::map_in_place_2((k, v.get_mut()), &mut f));
        });
    }

    #[inline]
    fn _entry(&'a self, key: K) -> Entry<'a, K, V, S> {
        let hash = self.hash_usize(&key);
        let idx = self.determine_shard(hash);
        let shard = unsafe { self._yield_write_shard(idx) };
        if let Some((kptr, vptr)) = shard.get_key_value(&key) {
            unsafe {
                let kptr = util::change_lifetime_const(kptr);
                let vptr = &mut *vptr.as_ptr();
                Entry::Occupied(OccupiedEntry::new(shard, Some(key), (kptr, vptr)))
            }
        } else {
            Entry::Vacant(VacantEntry::new(shard, key))
        }
    }

    #[inline]
    fn _hasher(&self) -> S {
        self.hasher.clone()
    }
}

impl<K: Eq + Hash + fmt::Debug, V: fmt::Debug, S: BuildHasher + Clone> fmt::Debug
    for DashMap<K, V, S>
{
    fn fmt(&self, f: &mut fmt::Formatter<'_>) -> fmt::Result {
        let mut pmap = f.debug_map();
        for r in self {
            let (k, v) = r.pair();
            pmap.entry(k, v);
        }
        pmap.finish()
    }
}

impl<'a, K: 'a + Eq + Hash, V: 'a, S: BuildHasher + Clone> Shl<(K, V)> for &'a DashMap<K, V, S> {
    type Output = Option<V>;

    #[inline]
    fn shl(self, pair: (K, V)) -> Self::Output {
        self.insert(pair.0, pair.1)
    }
}

impl<'a, K: 'a + Eq + Hash, V: 'a, S: BuildHasher + Clone, Q> Shr<&Q> for &'a DashMap<K, V, S>
where
    K: Borrow<Q>,
    Q: Hash + Eq + ?Sized,
{
    type Output = Ref<'a, K, V, S>;

    #[inline]
    fn shr(self, key: &Q) -> Self::Output {
        self.get(key).unwrap()
    }
}

impl<'a, K: 'a + Eq + Hash, V: 'a, S: BuildHasher + Clone, Q> BitOr<&Q> for &'a DashMap<K, V, S>
where
    K: Borrow<Q>,
    Q: Hash + Eq + ?Sized,
{
    type Output = RefMut<'a, K, V, S>;

    #[inline]
    fn bitor(self, key: &Q) -> Self::Output {
        self.get_mut(key).unwrap()
    }
}

impl<'a, K: 'a + Eq + Hash, V: 'a, S: BuildHasher + Clone, Q> Sub<&Q> for &'a DashMap<K, V, S>
where
    K: Borrow<Q>,
    Q: Hash + Eq + ?Sized,
{
    type Output = Option<(K, V)>;

    #[inline]
    fn sub(self, key: &Q) -> Self::Output {
        self.remove(key)
    }
}

impl<'a, K: 'a + Eq + Hash, V: 'a, S: BuildHasher + Clone, Q> BitAnd<&Q> for &'a DashMap<K, V, S>
where
    K: Borrow<Q>,
    Q: Hash + Eq + ?Sized,
{
    type Output = bool;

    #[inline]
    fn bitand(self, key: &Q) -> Self::Output {
        self.contains_key(key)
    }
}

impl<'a, K: Eq + Hash, V, S: BuildHasher + Clone> IntoIterator for DashMap<K, V, S> {
    type Item = (K, V);
    type IntoIter = OwningIter<K, V, S>;

    fn into_iter(self) -> Self::IntoIter {
        OwningIter::new(self)
    }
}

impl<'a, K: Eq + Hash, V, S: BuildHasher + Clone> IntoIterator for &'a DashMap<K, V, S> {
    type Item = RefMulti<'a, K, V, S>;
    type IntoIter = Iter<'a, K, V, S, DashMap<K, V, S>>;

    fn into_iter(self) -> Self::IntoIter {
        self.iter()
    }
}

impl<K: Eq + Hash, V, S: BuildHasher + Clone> Extend<(K, V)> for DashMap<K, V, S> {
    fn extend<I: IntoIterator<Item = (K, V)>>(&mut self, intoiter: I) {
        for pair in intoiter.into_iter() {
            self.insert(pair.0, pair.1);
        }
    }
}

impl<K: Eq + Hash, V> FromIterator<(K, V)> for DashMap<K, V, RandomState> {
    fn from_iter<I: IntoIterator<Item = (K, V)>>(intoiter: I) -> Self {
        let mut map = DashMap::new();
        map.extend(intoiter);
        map
    }
}

#[cfg(test)]
mod tests {
    use crate::DashMap;

    cfg_if::cfg_if! {
        if #[cfg(feature = "no_std")] {
            use alloc::string::String;
            use ahash::RandomState;
        } else {
            use std::collections::hash_map::RandomState;
        }
    }

    #[test]
    fn test_basic() {
        let dm = DashMap::new();
        dm.insert(0, 0);
        assert_eq!(dm.get(&0).unwrap().value(), &0);
    }

    #[test]
    fn test_default() {
        let dm: DashMap<u32, u32> = DashMap::default();
        dm.insert(0, 0);
        assert_eq!(dm.get(&0).unwrap().value(), &0);
    }

    #[test]
    fn test_multiple_hashes() {
        let dm: DashMap<u32, u32> = DashMap::default();
        for i in 0..100 {
            dm.insert(0, i);
            dm.insert(i, i);
        }
        for i in 1..100 {
            let r = dm.get(&i).unwrap();
            assert_eq!(i, *r.value());
            assert_eq!(i, *r.key());
        }
        let r = dm.get(&0).unwrap();
        assert_eq!(99, *r.value());
    }

    #[test]
    fn test_more_complex_values() {
        #[derive(Hash, PartialEq, Debug, Clone)]
        struct T0 {
            s: String,
            u: u8,
        }
        let dm = DashMap::new();
        let range = 0..10;
        for i in range {
            let t = T0 {
                s: i.to_string(),
                u: i as u8,
            };
            dm.insert(i, t.clone());
            assert_eq!(&t, dm.get(&i).unwrap().value());
        }
    }

    #[test]
    fn test_different_hashers_randomstate() {
        let dm_hm_default: DashMap<u32, u32, RandomState> =
            DashMap::with_hasher(RandomState::new());
        for i in 0..10 {
            dm_hm_default.insert(i, i);
            assert_eq!(i, *dm_hm_default.get(&i).unwrap().value());
        }
    }
}<|MERGE_RESOLUTION|>--- conflicted
+++ resolved
@@ -23,7 +23,6 @@
 use mapref::entry::{Entry, OccupiedEntry, VacantEntry};
 use mapref::multiple::RefMulti;
 use mapref::one::{Ref, RefMut};
-<<<<<<< HEAD
 pub use read_only::ReadOnlyView;
 use std::borrow::Borrow;
 use std::fmt;
@@ -31,9 +30,6 @@
 use std::hash::{BuildHasher, Hash};
 use std::iter::FromIterator;
 use std::ops::{BitAnd, BitOr, Shl, Shr, Sub};
-=======
-
->>>>>>> a74d8901
 pub use t::Map;
 
 cfg_if! {
@@ -281,13 +277,8 @@
             }
         } else {
             #[inline]
-<<<<<<< HEAD
             pub(crate) fn determine_shard(&self, hash: usize) -> usize {
-                (hash >> self.shift)
-=======
-            fn determine_shard(&self, hash: usize) -> usize {
                 hash >> self.shift
->>>>>>> a74d8901
             }
         }
     }
