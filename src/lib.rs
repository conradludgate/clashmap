--- conflicted
+++ resolved
@@ -1035,11 +1035,7 @@
         if let Some(bucket) = shard.find(hash, |(k, _v)| key == k.borrow()) {
             unsafe {
                 let (k, v) = bucket.as_ref();
-<<<<<<< HEAD
-                Some(Ref::new(shard, k, v))
-=======
                 Some(Ref::new(guard, k, v))
->>>>>>> 22bd6af5
             }
         } else {
             None
@@ -1062,11 +1058,7 @@
         if let Some(bucket) = shard.find(hash, |(k, _v)| key == k.borrow()) {
             unsafe {
                 let (k, v) = bucket.as_mut();
-<<<<<<< HEAD
-                Some(RefMut::new(shard, k, v))
-=======
                 Some(RefMut::new(guard, k, v))
->>>>>>> 22bd6af5
             }
         } else {
             None
@@ -1092,11 +1084,7 @@
         if let Some(bucket) = shard.find(hash, |(k, _v)| key == k.borrow()) {
             unsafe {
                 let (k, v) = bucket.as_ref();
-<<<<<<< HEAD
-                TryResult::Present(Ref::new(shard, k, v))
-=======
                 TryResult::Present(Ref::new(guard, k, v))
->>>>>>> 22bd6af5
             }
         } else {
             TryResult::Absent
@@ -1122,11 +1110,7 @@
         if let Some(bucket) = shard.find(hash, |(k, _v)| key == k.borrow()) {
             unsafe {
                 let (k, v) = bucket.as_mut();
-<<<<<<< HEAD
-                TryResult::Present(RefMut::new(shard, k, v))
-=======
                 TryResult::Present(RefMut::new(guard, k, v))
->>>>>>> 22bd6af5
             }
         } else {
             TryResult::Absent
