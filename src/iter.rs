--- conflicted
+++ resolved
@@ -1,17 +1,10 @@
-use crossbeam_utils::CachePadded;
 use hashbrown::hash_table;
 
 use super::mapref::multiple::{RefMulti, RefMutMulti};
-<<<<<<< HEAD
 use crate::lock::{RwLockReadGuardDetached, RwLockWriteGuardDetached};
 use crate::{ClashMap, Shard};
 use core::hash::{BuildHasher, Hash};
 use core::slice;
-=======
-use crate::lock::{RwLock, RwLockReadGuardDetached, RwLockWriteGuardDetached};
-use crate::{DashMap, HashMap};
-use core::hash::Hash;
->>>>>>> 9b74a372
 use std::sync::Arc;
 
 /// Iterator over a ClashMap yielding key value pairs.
@@ -28,20 +21,12 @@
 /// assert_eq!(pairs.len(), 2);
 /// ```
 pub struct OwningIter<K, V> {
-<<<<<<< HEAD
     shards: std::vec::IntoIter<Shard<K, V>>,
-=======
-    shards: std::vec::IntoIter<CachePadded<RwLock<HashMap<K, V>>>>,
->>>>>>> 9b74a372
     current: Option<GuardOwningIter<K, V>>,
 }
 
 impl<K: Eq + Hash, V> OwningIter<K, V> {
-<<<<<<< HEAD
     pub(crate) fn new<S: BuildHasher>(map: ClashMap<K, V, S>) -> Self {
-=======
-    pub(crate) fn new<S>(map: DashMap<K, V, S>) -> Self {
->>>>>>> 9b74a372
         Self {
             shards: map.shards.into_vec().into_iter(),
             current: None,
@@ -62,13 +47,7 @@
                 }
             }
 
-<<<<<<< HEAD
-            let shard = self.shards.next()?;
-            let iter = shard.into_inner().into_inner().into_iter();
-
-=======
             let iter = self.shards.next()?.into_inner().into_inner().into_iter();
->>>>>>> 9b74a372
             self.current = Some(iter);
         }
     }
@@ -96,7 +75,6 @@
 /// assert_eq!(map.iter().count(), 1);
 /// ```
 pub struct Iter<'a, K, V> {
-<<<<<<< HEAD
     shards: slice::Iter<'a, Shard<K, V>>,
     current: Option<GuardIter<'a, K, V>>,
 }
@@ -104,28 +82,14 @@
 impl<K, V> Clone for Iter<'_, K, V> {
     fn clone(&self) -> Self {
         Self {
-=======
-    shards: std::slice::Iter<'a, CachePadded<RwLock<HashMap<K, V>>>>,
-    current: Option<GuardIter<'a, K, V>>,
-}
-
-impl<'i, K: Clone + Hash + Eq, V: Clone> Clone for Iter<'i, K, V> {
-    fn clone(&self) -> Self {
-        Iter {
->>>>>>> 9b74a372
             shards: self.shards.clone(),
             current: self.current.clone(),
         }
     }
 }
 
-<<<<<<< HEAD
 impl<'a, K: 'a + Eq + Hash, V: 'a> Iter<'a, K, V> {
     pub(crate) fn new<S: BuildHasher>(map: &'a ClashMap<K, V, S>) -> Self {
-=======
-impl<'a, K: Eq + Hash + 'a, V: 'a> Iter<'a, K, V> {
-    pub(crate) fn new<S>(map: &'a DashMap<K, V, S>) -> Self {
->>>>>>> 9b74a372
         Self {
             shards: map.shards.iter(),
             current: None,
@@ -133,11 +97,7 @@
     }
 }
 
-<<<<<<< HEAD
 impl<'a, K: 'a + Eq + Hash, V: 'a> Iterator for Iter<'a, K, V> {
-=======
-impl<'a, K: Eq + Hash + 'a, V: 'a> Iterator for Iter<'a, K, V> {
->>>>>>> 9b74a372
     type Item = RefMulti<'a, K, V>;
 
     fn next(&mut self) -> Option<Self::Item> {
@@ -150,21 +110,13 @@
             }
 
             let guard = self.shards.next()?.read();
-<<<<<<< HEAD
-
             // SAFETY: we keep the guard alive with the shard iterator,
             // and with any refs produced by the iterator
             let (guard, shard) = unsafe { RwLockReadGuardDetached::detach_from(guard) };
-            self.current = Some((Arc::new(guard), shard.iter()));
-=======
-            // SAFETY: we keep the guard alive with the shard iterator,
-            // and with any refs produced by the iterator
-            let (guard, shard) = unsafe { RwLockReadGuardDetached::detach_from(guard) };
 
             let iter = shard.iter();
 
             self.current = Some((Arc::new(guard), iter));
->>>>>>> 9b74a372
         }
     }
 }
@@ -182,21 +134,12 @@
 /// assert_eq!(*map.get("Johnny").unwrap(), 22);
 /// ```
 pub struct IterMut<'a, K, V> {
-<<<<<<< HEAD
     shards: slice::Iter<'a, Shard<K, V>>,
     current: Option<GuardIterMut<'a, K, V>>,
 }
 
 impl<'a, K: 'a + Eq + Hash, V: 'a> IterMut<'a, K, V> {
     pub(crate) fn new<S: BuildHasher>(map: &'a ClashMap<K, V, S>) -> Self {
-=======
-    shards: std::slice::Iter<'a, CachePadded<RwLock<HashMap<K, V>>>>,
-    current: Option<GuardIterMut<'a, K, V>>,
-}
-
-impl<'a, K: Eq + Hash + 'a, V: 'a> IterMut<'a, K, V> {
-    pub(crate) fn new<S>(map: &'a DashMap<K, V, S>) -> Self {
->>>>>>> 9b74a372
         Self {
             shards: map.shards.iter(),
             current: None,
@@ -204,11 +147,7 @@
     }
 }
 
-<<<<<<< HEAD
 impl<'a, K: 'a + Eq + Hash, V: 'a> Iterator for IterMut<'a, K, V> {
-=======
-impl<'a, K: Eq + Hash + 'a, V: 'a> Iterator for IterMut<'a, K, V> {
->>>>>>> 9b74a372
     type Item = RefMutMulti<'a, K, V>;
 
     fn next(&mut self) -> Option<Self::Item> {
@@ -225,14 +164,10 @@
             // SAFETY: we keep the guard alive with the shard iterator,
             // and with any refs produced by the iterator
             let (guard, shard) = unsafe { RwLockWriteGuardDetached::detach_from(guard) };
-<<<<<<< HEAD
-            self.current = Some((Arc::new(guard), shard.iter_mut()));
-=======
 
             let iter = shard.iter_mut();
 
             self.current = Some((Arc::new(guard), iter));
->>>>>>> 9b74a372
         }
     }
 }
