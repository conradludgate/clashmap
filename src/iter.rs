--- conflicted
+++ resolved
@@ -2,12 +2,7 @@
 
 use super::mapref::multiple::{RefMulti, RefMutMulti};
 use crate::lock::{RwLockReadGuardDetached, RwLockWriteGuardDetached};
-<<<<<<< HEAD
 use crate::{ClashMap, Shard};
-=======
-use crate::t::Map;
-use crate::DashMap;
->>>>>>> 54710a6a
 use core::hash::{BuildHasher, Hash};
 use core::slice;
 use std::sync::Arc;
@@ -39,11 +34,7 @@
     }
 }
 
-<<<<<<< HEAD
-type GuardOwningIter<K, V> = hashbrown::hash_table::IntoIter<(K, V)>;
-=======
 type GuardOwningIter<K, V> = hash_table::IntoIter<(K, V)>;
->>>>>>> 54710a6a
 
 impl<K: Eq + Hash, V> Iterator for OwningIter<K, V> {
     type Item = (K, V);
@@ -56,24 +47,9 @@
                 }
             }
 
-<<<<<<< HEAD
             let shard = self.shards.next()?;
             let iter = shard.into_inner().into_inner().into_iter();
 
-=======
-            if self.shard_i == self.map._shard_count() {
-                return None;
-            }
-
-            let mut shard_wl = unsafe { self.map._yield_write_shard(self.shard_i) };
-
-            let map = mem::take(&mut *shard_wl);
-
-            drop(shard_wl);
-
-            let iter = map.into_iter();
-
->>>>>>> 54710a6a
             self.current = Some(iter);
         }
     }
@@ -81,20 +57,12 @@
 
 type GuardIter<'a, K, V> = (
     Arc<RwLockReadGuardDetached<'a>>,
-<<<<<<< HEAD
-    hashbrown::hash_table::Iter<'a, (K, V)>,
-=======
     hash_table::Iter<'a, (K, V)>,
->>>>>>> 54710a6a
 );
 
 type GuardIterMut<'a, K, V> = (
     Arc<RwLockWriteGuardDetached<'a>>,
-<<<<<<< HEAD
-    hashbrown::hash_table::IterMut<'a, (K, V)>,
-=======
     hash_table::IterMut<'a, (K, V)>,
->>>>>>> 54710a6a
 );
 
 /// Iterator over a ClashMap yielding immutable references.
@@ -122,15 +90,8 @@
     }
 }
 
-<<<<<<< HEAD
 impl<'a, K: 'a + Eq + Hash, V: 'a> Iter<'a, K, V> {
     pub(crate) fn new<S: BuildHasher>(map: &'a ClashMap<K, V, S>) -> Self {
-=======
-impl<'a, K: Eq + Hash + 'a, V: 'a, S: 'a + BuildHasher + Clone, M: Map<'a, K, V, S>>
-    Iter<'a, K, V, S, M>
-{
-    pub(crate) fn new(map: &'a M) -> Self {
->>>>>>> 54710a6a
         Self {
             shards: map.shards.iter(),
             current: None,
@@ -138,50 +99,24 @@
     }
 }
 
-<<<<<<< HEAD
 impl<'a, K: 'a + Eq + Hash, V: 'a> Iterator for Iter<'a, K, V> {
-=======
-impl<'a, K: Eq + Hash + 'a, V: 'a, S: 'a + BuildHasher + Clone, M: Map<'a, K, V, S>> Iterator
-    for Iter<'a, K, V, S, M>
-{
->>>>>>> 54710a6a
     type Item = RefMulti<'a, K, V>;
 
     fn next(&mut self) -> Option<Self::Item> {
         loop {
             if let Some(current) = self.current.as_mut() {
                 if let Some((k, v)) = current.1.next() {
-<<<<<<< HEAD
                     let guard = current.0.clone();
                     return Some(RefMulti::new(guard, k, v));
-=======
-                    return unsafe {
-                        let guard = current.0.clone();
-                        Some(RefMulti::new(guard, k, v))
-                    };
->>>>>>> 54710a6a
                 }
             }
 
             let guard = self.shards.next()?.read();
 
-<<<<<<< HEAD
             // SAFETY: we keep the guard alive with the shard iterator,
             // and with any refs produced by the iterator
             let (guard, shard) = unsafe { RwLockReadGuardDetached::detach_from(guard) };
             self.current = Some((Arc::new(guard), shard.iter()));
-=======
-            let guard = unsafe { self.map._yield_read_shard(self.shard_i) };
-            // SAFETY: we keep the guard alive with the shard iterator,
-            // and with any refs produced by the iterator
-            let (guard, shard) = unsafe { RwLockReadGuardDetached::detach_from(guard) };
-
-            let iter = shard.iter();
-
-            self.current = Some((Arc::new(guard), iter));
-
-            self.shard_i += 1;
->>>>>>> 54710a6a
         }
     }
 }
@@ -201,20 +136,10 @@
 pub struct IterMut<'a, K, V> {
     shards: slice::Iter<'a, Shard<K, V>>,
     current: Option<GuardIterMut<'a, K, V>>,
-<<<<<<< HEAD
 }
 
 impl<'a, K: 'a + Eq + Hash, V: 'a> IterMut<'a, K, V> {
     pub(crate) fn new<S: BuildHasher>(map: &'a ClashMap<K, V, S>) -> Self {
-=======
-    marker: PhantomData<S>,
-}
-
-impl<'a, K: Eq + Hash + 'a, V: 'a, S: 'a + BuildHasher + Clone, M: Map<'a, K, V, S>>
-    IterMut<'a, K, V, S, M>
-{
-    pub(crate) fn new(map: &'a M) -> Self {
->>>>>>> 54710a6a
         Self {
             shards: map.shards.iter(),
             current: None,
@@ -222,48 +147,19 @@
     }
 }
 
-<<<<<<< HEAD
 impl<'a, K: 'a + Eq + Hash, V: 'a> Iterator for IterMut<'a, K, V> {
-=======
-impl<'a, K: Eq + Hash + 'a, V: 'a, S: 'a + BuildHasher + Clone, M: Map<'a, K, V, S>> Iterator
-    for IterMut<'a, K, V, S, M>
-{
->>>>>>> 54710a6a
     type Item = RefMutMulti<'a, K, V>;
 
     fn next(&mut self) -> Option<Self::Item> {
         loop {
             if let Some(current) = self.current.as_mut() {
                 if let Some((k, v)) = current.1.next() {
-<<<<<<< HEAD
                     let guard = current.0.clone();
                     return Some(RefMutMulti::new(guard, k, v));
                 }
             }
 
             let guard = self.shards.next()?.write();
-=======
-                    return unsafe {
-                        let guard = current.0.clone();
-                        Some(RefMutMulti::new(guard, k, v))
-                    };
-                }
-            }
-
-            if self.shard_i == self.map._shard_count() {
-                return None;
-            }
-
-            let guard = unsafe { self.map._yield_write_shard(self.shard_i) };
-
-            // SAFETY: we keep the guard alive with the shard iterator,
-            // and with any refs produced by the iterator
-            let (guard, shard) = unsafe { RwLockWriteGuardDetached::detach_from(guard) };
-
-            let iter = shard.iter_mut();
-
-            self.current = Some((Arc::new(guard), iter));
->>>>>>> 54710a6a
 
             // SAFETY: we keep the guard alive with the shard iterator,
             // and with any refs produced by the iterator
@@ -287,11 +183,7 @@
 
         let mut c = 0;
 
-<<<<<<< HEAD
         for shard in map.shards.iter() {
-=======
-        for shard in map.shards() {
->>>>>>> 54710a6a
             c += shard.write().iter().count();
         }
 
