--- conflicted
+++ resolved
@@ -130,20 +130,12 @@
             /// let map = DashMap::<(), ()>::new().into_read_only();
             /// println!("Amount of shards: {}", map.shards().len());
             /// ```
-<<<<<<< HEAD
-            pub fn shards(&self) -> &[CachePadded<RwLock<HashMap<K, V, S>>>] {
-=======
-            pub fn shards(&self) -> &[RwLock<HashMap<K, V>>] {
->>>>>>> 0f95f593
+            pub fn shards(&self) -> &[CachePadded<RwLock<HashMap<K, V>>>] {
                 &self.map.shards
             }
         } else {
             #[allow(dead_code)]
-<<<<<<< HEAD
-            pub(crate) fn shards(&self) -> &[CachePadded<RwLock<HashMap<K, V, S>>>] {
-=======
-            pub(crate) fn shards(&self) -> &[RwLock<HashMap<K, V>>] {
->>>>>>> 0f95f593
+            pub(crate) fn shards(&self) -> &[CachePadded<RwLock<HashMap<K, V>>>] {
                 &self.map.shards
             }
         }
