[package]
name = "clashmap"
version = "1.1.1"
authors = ["Conrad Ludgate <conradludgate@gmail.com>", "Joel Wejdenstål <jwejdenstal@icloud.com>"]
edition = "2021"
rust-version = "1.70"
license = "MIT"
repository = "https://github.com/conradludgate/clashmap"
homepage = "https://github.com/conradludgate/clashmap"
description = "Sharded hashmap suitable for fast concurrent access"
readme = "README.md"
documentation = "https://docs.rs/clashmap"
keywords = ["atomic", "concurrent", "hashmap"]
categories = ["concurrency", "algorithms", "data-structures"]

[features]
default = []
all = ["raw-api", "typesize", "serde", "rayon"]
raw-api = []
inline = ["hashbrown/inline-more"]

rayon = ["dep:rayon"]
serde = ["dep:serde"]
typesize = ["dep:typesize"]

[dependencies]
<<<<<<< HEAD
lock_api = "0.4.10"
parking_lot_core = "0.9.8"
hashbrown = { version = "0.15.0", default-features = false }
crossbeam-utils = "0.8"
replace_with = "0.1.7"
polonius-the-crab = "0.4.2"

rayon = { version = "1.7.0", optional = true }
serde = { version = "1.0.188", optional = true, features = ["derive"] }
typesize = { version = "0.1.8", default-features = false, optional = true }
=======
lock_api = "0.4.12"
parking_lot_core = "0.9.10"
hashbrown = { version = "0.15.2", default-features = false }
serde = { version = "1.0.217", optional = true, features = ["derive"] }
cfg-if = "1.0.0"
rayon = { version = "1.10.0", optional = true }
once_cell = "1.20.3"
arbitrary = { version = "1.4.1", optional = true }
crossbeam-utils = "0.8"
typesize = { version = "0.1.11", default-features = false, optional = true }
>>>>>>> 0ecf5e94

[package.metadata.docs.rs]
features = ["all"]<|MERGE_RESOLUTION|>--- conflicted
+++ resolved
@@ -24,9 +24,8 @@
 typesize = ["dep:typesize"]
 
 [dependencies]
-<<<<<<< HEAD
 lock_api = "0.4.10"
-parking_lot_core = "0.9.8"
+parking_lot_core = "0.9.10"
 hashbrown = { version = "0.15.0", default-features = false }
 crossbeam-utils = "0.8"
 replace_with = "0.1.7"
@@ -35,18 +34,6 @@
 rayon = { version = "1.7.0", optional = true }
 serde = { version = "1.0.188", optional = true, features = ["derive"] }
 typesize = { version = "0.1.8", default-features = false, optional = true }
-=======
-lock_api = "0.4.12"
-parking_lot_core = "0.9.10"
-hashbrown = { version = "0.15.2", default-features = false }
-serde = { version = "1.0.217", optional = true, features = ["derive"] }
-cfg-if = "1.0.0"
-rayon = { version = "1.10.0", optional = true }
-once_cell = "1.20.3"
-arbitrary = { version = "1.4.1", optional = true }
-crossbeam-utils = "0.8"
-typesize = { version = "0.1.11", default-features = false, optional = true }
->>>>>>> 0ecf5e94
 
 [package.metadata.docs.rs]
 features = ["all"]